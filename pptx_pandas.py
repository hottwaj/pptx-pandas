from __future__ import annotations
from pptx import Presentation
from pptx.util import Inches, Cm, Pt
from pptx.dml.color import RGBColor
from pptx.oxml.xmlchemy import OxmlElement
from pptx.exc import PackageNotFoundError
import pptx
import numbers
import pandas
from prettypandas import PrettyPandas
DIST_METRIC = Inches
from six import text_type
from itertools import zip_longest

from shutil import copyfile

class NoExistingSlideFoundError(RuntimeError): pass

BASE_POSITIONS = {
    'content': [5.2, 4.1, 5, 2.7],
    'index_width': 0.7, 
    'col_width': 0.6, 
    'single_table_margin_top': 4.3,
    'single_table_margin_left': None, # set to value other than None for different table vs chart left position
    'single_item_margin_top': 1.7, 
    'single_item_margin_left': 2.2,
    'multi_item_margin_top': 1.4, 
    'multi_item_margin_left': 1.5,
    'charts_horizontal_gap': 0.7, 
    'charts_vertical_gap': 0.5,
    'table_row_height': 0.2
}
    
class PresentationWriter():
    def __init__(self, pptx_file: str, pptx_title: str, pptx_template: str = None, 
                 default_overwrite_if_present: bool = False,
                 default_overwrite_only: bool = False,
                 default_position_overrides: dict = {},
                 default_table_font_attrs: dict = {'size': Pt(7), 'name': 'Calibri'},
                 default_include_internal_cell_borders = True,
                 default_border_kwargs = {}):
        self.pptx_file = pptx_file
        self.pptx_title = pptx_title
        
        if pptx_template is not None:
            copyfile(pptx_template, pptx_file)
        
        try:
            self.presentation = Presentation(self.pptx_file) #open existing file if present
        except PackageNotFoundError as ex:
            if pptx_template is None:
                self.presentation = Presentation() #open a blank presentation
            else:
                raise PackageNotFoundError(f'Could not open file file "{pptx_file}" after copying template file "{pptx_template}" onto it') from ex # re-raise the exception
        core_props = self.presentation.core_properties
        core_props.title = pptx_title
        core_props.keywords = ''
        
        self.default_overwrite_if_present = default_overwrite_if_present
        self.default_overwrite_only = default_overwrite_only
        self.default_positions = dict(**BASE_POSITIONS)
        self.default_positions.update(default_position_overrides)
        self.default_table_font_attrs = default_table_font_attrs
        self.default_include_internal_cell_borders = default_include_internal_cell_borders
        self.default_border_kwargs = default_border_kwargs
        
    def save_presentation(self):
        self.presentation.save(self.pptx_file)
            
    def write_slide(self, title: str, charts = [], tables: list[PrettyPandas] = [], 
                    charts_and_tables = [],
                    overwrite_if_present: Optional[bool] = None,
                    overwrite_only: Optional[bool] = None,
                    charts_per_row: int = 2, tables_per_row: int = 1,
                    position_overrides: dict = {},
                    auto_position_charts_and_tables: bool = False,
                    table_font_attrs: Optional[dict] = None,
                    caption_font_attrs: Optional[dict] = None,
                    include_internal_cell_borders: Optional[bool] = None,
                    border_kwargs: Optional[dict] = None) -> pptx.slide.Slide:
        
        if charts_and_tables:
            if charts or tables:
                raise ValueError('Either "charts_and_tables" or a combination of "charts" and "tables" args should be used')
            charts = []
            tables = []
            for item in charts_and_tables:
                if isinstance(item, PrettyPandas):
                    tables.append(item)
                else:
                    charts.append(item)
            auto_position_charts_and_tables = True

        positions = dict(**self.default_positions)
        positions.update(position_overrides)
        
        if not isinstance(charts, (list, tuple)):
            charts = [charts]
        if not isinstance(tables, (list, tuple)):
            tables = [tables]
            
        overwrite_if_present = overwrite_if_present if overwrite_if_present is not None else self.default_overwrite_if_present
        overwrite_only = overwrite_only if overwrite_only is not None else self.default_overwrite_only
        if overwrite_if_present or overwrite_only:
            try:
                self.overwrite_pptx(title, charts, tables)
            except NoExistingSlideFoundError:
                if overwrite_only:
                    raise
            else:
                return
            
        include_internal_cell_borders = include_internal_cell_borders if include_internal_cell_borders is not None else self.default_include_internal_cell_borders
        border_kwargs = border_kwargs if border_kwargs is not None else self.default_border_kwargs
        prs = self.presentation
        title_only_slide_layout = prs.slide_layouts[3]
        slide = prs.slides.add_slide(title_only_slide_layout)
        shapes = slide.shapes

        content, subtitle, title_shape, *others = [s for s in slide.shapes if s.has_text_frame]
        title_shape.text = self.pptx_title
        subtitle.text = title

        content.left, content.top, content.width, content.height = (Inches(x) for x in positions['content'])

        current_row = []
        shapes_added = [current_row]
        chart_shapes = []
        if charts:
            total_chart_width = positions['multi_item_margin_left'] if len(charts) > 1 else positions['single_item_margin_left']
            initial_width = total_chart_width
            total_chart_height = positions['multi_item_margin_top'] if len(charts) > 2 else positions['single_item_margin_top']
            for i, chrt in enumerate(charts):
                if hasattr(chrt, 'width'):
                    chart_width = chrt.width / 800.0 * 5.0
                    chart_height = chrt.height / 800.0 * 5.0
                else:
                    chart_width = chrt.figure.get_figwidth() #already in inches
                    chart_height = chrt.figure.get_figheight()

                img_file = 'test%d.png' % i
                chart_to_file(chrt, img_file)

                pic = slide.shapes.add_picture(img_file, 
                                               left = Inches(total_chart_width), 
                                               top = Inches(total_chart_height), 
                                               width = Inches(chart_width), 
                                               height = Inches(chart_height))
                total_chart_width += chart_width + positions['charts_horizontal_gap']
                current_row.append(pic)
                chart_shapes.append(pic)
                if (i % charts_per_row) == (charts_per_row-1):
                    total_chart_height += chart_height + positions['charts_vertical_gap']
                    total_chart_width = initial_width
                    current_row = []
                    shapes_added.append(current_row)
        
        if current_row:
            current_row = []
            shapes_added.append(current_row)
        table_shapes = []
        if tables:
            total_width = (positions['multi_item_margin_left'] 
                           if len(tables) > 1 
                           else positions['single_table_margin_left'] or positions['single_item_margin_left'])
            initial_width = total_width
            total_height = positions['multi_item_margin_top'] if len(charts) == 0 else positions['single_table_margin_top']
            font_attrs = table_font_attrs or self.default_table_font_attrs
            if caption_font_attrs is None:
                caption_font_attrs = {'bold': True, **font_attrs}

            for i, table in enumerate(tables):
                col_widths = [positions['index_width']] + [positions['col_width']]*len(table.columns)
                table_width = sum(col_widths)
                table_df = prettypandas_to_formatted_df(table)
                table_height = positions['table_row_height']*(len(table_df)+get_index_numlevels(table_df.columns))
                table_shape = create_pptx_table(slide, table_df, left = total_width, top = total_height, 
                                                col_width = col_widths, row_height = positions['table_row_height'],
                                                font_attrs = font_attrs, 
                                                border_kwargs = border_kwargs, include_internal_cell_borders = include_internal_cell_borders)
                table_caption = getattr(table, 'caption')
                if table_caption:
                    caption_box = slide.shapes.add_textbox(left = DIST_METRIC(total_width), 
                                                           top = DIST_METRIC(total_height) - caption_font_attrs['size']*2, 
                                                           width = DIST_METRIC(table_width), 
                                                           height = caption_font_attrs['size'])
                    set_cell_text(caption_box, table_caption)
                    set_cell_font_attrs(caption_box, **caption_font_attrs)
                    table_shape._pptx_pandas_caption = caption_box
                total_width += table_width + positions['charts_horizontal_gap']
                current_row.append(table_shape)
                table_shapes.append(table_shape)
                if (i % tables_per_row) == (tables_per_row-1):
                    total_height += table_height + positions['charts_vertical_gap']
                    total_width = initial_width
                    current_row = []
                    shapes_added.append(current_row)

        if not current_row:
            shapes_added = shapes_added[:-1]
            
        if auto_position_charts_and_tables:
            if charts_and_tables:
                # create a new "shapes_added" list of items by row, in the order of charts/tables spcified by "charts_and_tables"
                chart_shapes_iter = iter(chart_shapes)
                table_shapes_iter = iter(table_shapes)
                shapes_added = []
                current_row = []
                for i, item in enumerate(charts_and_tables):
                    if isinstance(item, PrettyPandas):
                        current_row.append(next(table_shapes_iter))
                    else:
                        current_row.append(next(chart_shapes_iter))
                    if (i+1) % charts_per_row == 0:
                        shapes_added.append(current_row)
                        current_row = []
                if current_row:
                    shapes_added.append(current_row)

            content_area_top = subtitle.top + subtitle.height
            content_area_height = self.presentation.slide_height - content_area_top
            if len(others) == 1:
                footnotes = others[0] #assume remaining text shape is cell footnotes
                content_area_height -= self.presentation.slide_height - footnotes.top 
            # calculate shift from slide centre needed to put shapes in centre between bottom of subtitle and top of footnotes (if present)
            centre_y_shift = content_area_height/2 + content_area_top - self.presentation.slide_height/2
            self.auto_position_shapes(shapes_added,
                                      Inches(positions['charts_horizontal_gap']),
                                      Inches(positions['charts_vertical_gap']),
                                      centre_y_shift)
            for table_shape in table_shapes:
<<<<<<< HEAD
                caption_box = getattr(table_shape, '_pptx_pandas_caption', None)
                if caption_box:
=======
                if hasattr(table_shape, '_pptx_pandas_caption'):
                    caption_box = getattr(table_shape, '_pptx_pandas_caption')
>>>>>>> 13688b97
                    caption_box.left = table_shape.left
                    caption_box.top = table_shape.top - caption_box.height*2
        self.save_presentation()
        return slide
    
    def auto_position_shapes(self, shapes_by_row: list[list[pptx.shapes.base.BaseShape]], 
                             horizontal_margin: int, vertical_margin: int, centre_y_shift: int = 0):
        shapes_by_col = list(zip_longest(*shapes_by_row))
        col_widths = [max([s.width for s in col if s is not None]) for col in shapes_by_col]
        row_heights = [max([s.height for s in row]) for row in shapes_by_row]
        total_width = sum(col_widths)
        total_height = sum(row_heights)

        total_height_inc_margins = total_height + (len(row_heights)-1)*vertical_margin
        top_pos = (self.presentation.slide_height - total_height_inc_margins) / 2
        for cell_height, row in zip(row_heights, shapes_by_row):
            if len(row) < len(col_widths):
                # row that has fewer items than other rows
                # with current layout logic this can happen if we have a final ragged row e.g. rows of 3, 3, 3, 1)
                # can also happen if different charts_per_row and tables_per_row values are used.  might get odd results in that situation
                cell_widths = [s.width for s in row]
                row_width = sum(cell_widths)
            else:
                cell_widths = col_widths
                row_width = total_width
            row_width += (len(row)-1) * horizontal_margin

            # calculate left position to centre the cell on the page, given row width
            left_pos = (self.presentation.slide_width - row_width) / 2
            for shape, width in zip(row, cell_widths):
                #now position the shape in the centre of containing cell
                shape.top = int(top_pos + (cell_height - shape.height) / 2 + centre_y_shift)
                shape.left = int(left_pos + (width - shape.width) / 2)
                left_pos += width + horizontal_margin

            top_pos += cell_height
    
    def overwrite_pptx(self, slide_title, charts = None, tables = None):
        prs = self.presentation

        for i, slide in enumerate(prs.slides):
            text_boxes = [s for s in slide.shapes if s.has_text_frame]

            matched_title = False
            for tb in text_boxes:
                if tb.text == slide_title:
                    matched_title = True
                    break

            if matched_title:
                break

        if matched_title:
            found_charts = []
            found_tables = []
            for s in slide.shapes:
                if isinstance(s, pptx.shapes.picture.Picture):
                    found_charts.append(s)
                elif isinstance(s, pptx.shapes.graphfrm.GraphicFrame) and s.has_table:
                    found_tables.append(s)

            if charts:
                if len(charts) != len(found_charts):
                    raise RuntimeError('Need %d Picture shapes but %d available on slide "%s"'
                                       % (len(strats_chart), len(found_charts), slide_title))

                for i, strats_chart in enumerate(charts):
                    img_file = 'test%d.png' % i
                    chart_to_file(strats_chart, img_file)

                    # Replace image:
                    picture = found_charts[i]
                    with open(img_file, 'rb') as f:
                        imgBlob = f.read()
                    imgRID = picture._pic.xpath('./p:blipFill/a:blip/@r:embed')[0]
                    imgPart = slide.part.related_parts[imgRID]
                    imgPart._blob = imgBlob

            if tables:
                if len(tables) != len(found_tables):
                    raise RuntimeError('Need %d Table shapes but %d available on slide "%s"'
                                       % (tables, len(found_tables), slide_title))
                    
                for i, strats_table in enumerate(tables):
                    table_df = prettypandas_to_formatted_df(table)
                    write_pptx_dataframe(table_df, found_tables[i].table, overwrite_formatting = False)

            self.save_presentation()
        else:
            raise NoExistingSlideFoundError('No existing slide titled "%s"' % slide_title)

def prettypandas_to_formatted_df(pp_instance):
    table_df = pp_instance.get_formatted_df()
    table_df.columns = [s.replace('<br>', '\n')
                        for s in table_df.columns
                        if isinstance(s, str)]
    return table_df

empty_text_set = {'', None}
def set_cell_text(cell, text, overwrite_formatting = True):
    if text in empty_text_set:
        text = "\u00A0" # unicode nbsp - needed to fill empty cells as otherwise formatting is not applied by PPT
    if overwrite_formatting:
        p = cell.text_frame.paragraphs[0]
        r = p.add_run()
        r.text = text
    else:
        p = cell.text_frame.paragraphs[0]
        if p.runs:
            p.runs[0].text = text
        else:
            r = p.add_run()
            r.text = text
        
def set_cell_font_attrs(cell, **kwargs):
    for p in cell.text_frame.paragraphs:
        for r in p.runs:
            for k, v in kwargs.items():
                if k == 'color_rgb':
                    r.font.color.rgb = v
                else:
                    setattr(r.font, k, v)
                
def format_cell_text(val, float_format = '{:.0f}', int_format = '{:d}'):
    if isinstance(val, numbers.Integral):
        return int_format.format(val)
    elif isinstance(val, numbers.Real):
        return float_format.format(val)
    else:
        return text_type(val)
    
def set_cell_borders(cell, border_color="4f81bd", border_width='6350', border_scheme_color = 'accent1', borders = 'LRTB'):
    """ Hack function to enable the setting of border width and border color"""
    tc = cell._tc
    tcPr = tc.get_or_add_tcPr()

    for border in borders:
        lnL = SubElement(tcPr, 'a:ln' + border, w=border_width, cap='flat', cmpd='sng', algn='ctr')
        lnL_solidFill = SubElement(lnL, 'a:solidFill')
        if border_scheme_color is not None:
            lnL_srgbClr = SubElement(lnL_solidFill, 'a:schemeClr', val=border_scheme_color)
        else:
            lnL_srgbClr = SubElement(lnL_solidFill, 'a:srgbClr', val=border_color)
        lnL_prstDash = SubElement(lnL, 'a:prstDash', val='solid')
        lnL_round_ = SubElement(lnL, 'a:round')
        lnL_headEnd = SubElement(lnL, 'a:headEnd', type='none', w='med', len='med')
        lnL_tailEnd = SubElement(lnL, 'a:tailEnd', type='none', w='med', len='med')
    cell.fill.background()
    
def get_index_numlevels(pd_index):
    if isinstance(pd_index, pandas.MultiIndex):
        return len(pd_index.levels)
    else:
        return 1
        
def write_pptx_dataframe(dataframe, pptx_table, col_width = 1.0, format_opts = {}, font_attrs = {'size': Pt(8), 'name': 'Calibri'},
                         header_font_attrs = {'bold': True, 'color_rgb': RGBColor(34, 64, 97)},
                         border_kwargs = {},
                         include_internal_cell_borders = True,
                         overwrite_formatting = True):
    num_rows, num_cols = dataframe.shape
    if isinstance(dataframe.index, pandas.MultiIndex):
        raise RuntimeError('Cannot yet cope with MultiIndex in rows')
    num_indexes = 1
    
    num_header_rows = get_index_numlevels(dataframe.columns)
        
    if (num_rows + num_header_rows) != len(pptx_table.rows):
        raise RuntimeError('Need %d rows but PPTX table has %d'
                           % (num_rows + num_header_rows, len(pptx_table.rows)))
    if (num_cols + num_indexes) != len(pptx_table.columns):
        raise RuntimeError('Need %d columns but PPTX table has %d'
                           % (num_cols + num_indexes, len(pptx_table.columns)))
        
    header_font_attrs = dict(header_font_attrs, **font_attrs)
    last_col = len(dataframe.columns.values)-1
    for i in range(num_header_rows):
        #headers
        prev_header = no_prev_header = '##special missing value'
        first_merged_cell = 0
        mergeable_cell_count = 0
        for c, header_name in enumerate(dataframe.columns.values):
            col_name = header_name[i] if num_header_rows > 1 else header_name
            if prev_header == no_prev_header or prev_header != col_name:
                if mergeable_cell_count > 0:
                    pptx_table.cell(i, first_merged_cell + num_indexes).merge(pptx_table.cell(i, first_merged_cell + mergeable_cell_count + num_indexes))
                prev_header = col_name
                first_merged_cell = c
                mergeable_cell_count = 0
                
                cell = pptx_table.cell(i, c + num_indexes)
                set_cell_text(cell, 
                              format_cell_text(col_name, **format_opts), 
                              overwrite_formatting = overwrite_formatting)
                if overwrite_formatting:
                    set_cell_font_attrs(cell, **header_font_attrs)
                    if include_internal_cell_borders:
                        borders = 'LRTB'
                    else:
                        borders = '' + ('L' if c == 0 else '') + ('R' if c == last_col else '') + ('T' if i == 0 else '')
                    set_cell_borders(cell, borders = borders, **border_kwargs)
            else:
                mergeable_cell_count += 1
        if mergeable_cell_count > 0:
            pptx_table.cell(i, first_merged_cell + num_indexes).merge(pptx_table.cell(i, first_merged_cell + mergeable_cell_count + num_indexes))
    
    last_row = num_rows-1
    last_col = num_cols-1
    for c in range(num_cols):
        #set column widths
        if isinstance(col_width, numbers.Number):
            w = DIST_METRIC(col_width)
        else:
            w = DIST_METRIC(col_width[c + 1])
        if overwrite_formatting:
            pptx_table.columns[c + num_indexes].width = w

        #body cells
        for r in range(num_rows):
            cell = pptx_table.cell(r + num_header_rows, c + num_indexes)
            set_cell_text(cell, 
                          format_cell_text(dataframe.iloc[r, c], **format_opts), 
                          overwrite_formatting = overwrite_formatting)
            if overwrite_formatting:
                set_cell_font_attrs(cell, **font_attrs)
                if include_internal_cell_borders:
                    borders = 'LRTB'
                else:
                    borders = '' + ('R' if c == last_col else '') + ('B' if r == last_row else '')
                set_cell_borders(cell, borders = borders, **border_kwargs)

    #index
    for r in range(num_rows):
        cell = pptx_table.cell(r + num_header_rows, 0)
        set_cell_text(cell, 
                      format_cell_text(dataframe.index[r], **format_opts), 
                      overwrite_formatting = overwrite_formatting)

        if overwrite_formatting:
            set_cell_font_attrs(cell, **header_font_attrs)
            if include_internal_cell_borders:
                borders = 'LRTB'
            else:
                borders = 'L' + ('B' if r == last_row else '')
            set_cell_borders(cell, borders = borders, **border_kwargs)
    
    if overwrite_formatting:
        pptx_table.columns[0].width = DIST_METRIC(col_width if isinstance(col_width, numbers.Number) else col_width[0])
    
    #index name
    for i in range(num_header_rows):
        cell = pptx_table.cell(i, 0)
        set_cell_text(cell, 
                      format_cell_text(dataframe.index.name if dataframe.index.name is not None else '', **format_opts), 
                      overwrite_formatting = overwrite_formatting)
        if overwrite_formatting:
            set_cell_font_attrs(cell, **header_font_attrs)
            if include_internal_cell_borders:
                borders = 'LRTB'
            else:
                borders = 'L' + ('T' if i == 0 else '')
            set_cell_borders(cell, borders = borders, **border_kwargs)
        
def create_pptx_table(pptx_slide, dataframe, left, top, col_width, row_height, include_internal_cell_borders, **write_kwargs):
    num_rows, num_cols = dataframe.shape
    if isinstance(dataframe.index, pandas.MultiIndex):
        raise RuntimeError('Cannot yet cope with MultiIndex rows')
    num_indexes = 1

    num_header_rows = get_index_numlevels(dataframe.columns)

    width = DIST_METRIC(col_width * num_cols if isinstance(col_width, numbers.Number) else sum(col_width))
    height = DIST_METRIC(row_height * num_rows)

    table_shape = pptx_slide.shapes.add_table(num_rows + num_header_rows, num_cols + num_indexes, 
                             DIST_METRIC(left), DIST_METRIC(top), 
                             width, height)
    
    table = table_shape.table
    write_pptx_dataframe(dataframe, table, col_width = col_width, include_internal_cell_borders = include_internal_cell_borders, **write_kwargs)
    return table_shape
    
def chart_to_file(chart_obj, img_file: str):
    if hasattr(chart_obj, 'write_image'):
        #ply_pd plots
        chart_obj.write_image(img_file, scale=2, width = chart_obj.width, height = chart_obj.height)
    else:
        #matplotlib plots...
        chart_obj.figure.savefig(img_file, dpi = 300, bbox_inches = 'tight')

def SubElement(parent, tagname, **kwargs):
        element = OxmlElement(tagname)
        element.attrib.update(kwargs)
        parent.append(element)
        return element<|MERGE_RESOLUTION|>--- conflicted
+++ resolved
@@ -229,13 +229,8 @@
                                       Inches(positions['charts_vertical_gap']),
                                       centre_y_shift)
             for table_shape in table_shapes:
-<<<<<<< HEAD
                 caption_box = getattr(table_shape, '_pptx_pandas_caption', None)
                 if caption_box:
-=======
-                if hasattr(table_shape, '_pptx_pandas_caption'):
-                    caption_box = getattr(table_shape, '_pptx_pandas_caption')
->>>>>>> 13688b97
                     caption_box.left = table_shape.left
                     caption_box.top = table_shape.top - caption_box.height*2
         self.save_presentation()
